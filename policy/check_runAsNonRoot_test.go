--- conflicted
+++ resolved
@@ -20,36 +20,25 @@
 	"testing"
 
 	corev1 "k8s.io/api/core/v1"
-<<<<<<< HEAD
 	"k8s.io/apimachinery/pkg/util/validation/field"
 	utilpointer "k8s.io/utils/pointer"
 
 	"github.com/google/go-cmp/cmp"
 	"github.com/google/go-cmp/cmp/cmpopts"
-=======
 	"k8s.io/utils/ptr"
->>>>>>> 96e48eec
 )
 
 func TestRunAsNonRoot(t *testing.T) {
 	tests := []struct {
-<<<<<<< HEAD
 		name                                     string
 		pod                                      *corev1.Pod
 		opts                                     options
 		expectReason                             string
 		expectDetail                             string
 		expectErrList                            field.ErrorList
-		allowed                                  bool
+		expectAllowed                            bool
+		relaxForUserNS                           bool
 		enableUserNamespacesPodSecurityStandards bool
-=======
-		name           string
-		pod            *corev1.Pod
-		expectReason   string
-		expectDetail   string
-		expectAllowed  bool
-		relaxForUserNS bool
->>>>>>> 96e48eec
 	}{
 		{
 			name: "no explicit runAsNonRoot",
@@ -193,7 +182,7 @@
 			opts: options{
 				withFieldErrors: true,
 			},
-			allowed:                                  true,
+			expectAllowed:                            true,
 			enableUserNamespacesPodSecurityStandards: true,
 		},
 		{
@@ -225,7 +214,7 @@
 			expectErrList: field.ErrorList{
 				{Type: field.ErrorTypeRequired, Field: "spec.containers[0].securityContext.runAsNonRoot", BadValue: ""},
 			},
-			allowed:                                  false,
+			expectAllowed:                            false,
 			enableUserNamespacesPodSecurityStandards: true,
 		},
 	}
@@ -239,15 +228,10 @@
 					RelaxPolicyForUserNamespacePods(false)
 				})
 			}
-<<<<<<< HEAD
+
 			result := runAsNonRootV1Dot0(&tc.pod.ObjectMeta, &tc.pod.Spec, tc.opts)
-			if result.Allowed && !tc.allowed {
-				t.Fatal("expected disallowed")
-=======
-			result := runAsNonRoot_1_0(&tc.pod.ObjectMeta, &tc.pod.Spec)
 			if result.Allowed != tc.expectAllowed {
 				t.Fatalf("expected Allowed to be %v was %v", tc.expectAllowed, result.Allowed)
->>>>>>> 96e48eec
 			}
 			if e, a := tc.expectReason, result.ForbiddenReason; e != a {
 				t.Errorf("expected\n%s\ngot\n%s", e, a)
