/*
Copyright 2021 The Kubernetes Authors.

Licensed under the Apache License, Version 2.0 (the "License");
you may not use this file except in compliance with the License.
You may obtain a copy of the License at

    http://www.apache.org/licenses/LICENSE-2.0

Unless required by applicable law or agreed to in writing, software
distributed under the License is distributed on an "AS IS" BASIS,
WITHOUT WARRANTIES OR CONDITIONS OF ANY KIND, either express or implied.
See the License for the specific language governing permissions and
limitations under the License.
*/

package policy

import (
	"strings"

	corev1 "k8s.io/api/core/v1"
	metav1 "k8s.io/apimachinery/pkg/apis/meta/v1"
	"k8s.io/apimachinery/pkg/util/sets"
	"k8s.io/pod-security-admission/api"
)

/*

Sysctls can disable security mechanisms or affect all containers on a host,
and should be disallowed except for an allowed "safe" subset.

A sysctl is considered safe if it is namespaced in the container or the Pod,
and it is isolated from other Pods or processes on the same Node.

**Restricted Fields:**
spec.securityContext.sysctls[*].name

**Allowed Values:**
'kernel.shm_rmid_forced'
'net.ipv4.ip_local_port_range'
'net.ipv4.tcp_syncookies'
'net.ipv4.ping_group_range'
'net.ipv4.ip_unprivileged_port_start'
'net.ipv4.ip_local_reserved_ports'
'net.ipv4.tcp_keepalive_time'
'net.ipv4.tcp_fin_timeout'
'net.ipv4.tcp_keepalive_intvl'
'net.ipv4.tcp_keepalive_probes'
'net.ipv4.tcp_rmem'
'net.ipv4.tcp_wmem'

*/

func init() {
	addCheck(CheckSysctls)
}

// CheckSysctls returns a baseline level check
// that limits the value of sysctls in 1.0+
func CheckSysctls() Check {
	return Check{
		ID:    "sysctls",
		Level: api.LevelBaseline,
		Versions: []VersionedCheck{
			{
				MinimumVersion: api.MajorMinorVersion(1, 0),
				CheckPod:       withOptions(sysctlsV1Dot0),
			},
			{
				MinimumVersion: api.MajorMinorVersion(1, 27),
				CheckPod:       withOptions(sysctlsV1Dot27),
			}, {
				MinimumVersion: api.MajorMinorVersion(1, 29),
				CheckPod:       withOptions(sysctlsV1Dot29),
<<<<<<< HEAD
			},
			{
				MinimumVersion: api.MajorMinorVersion(1, 32),
				CheckPod:       withOptions(sysctlsV1Dot32),
=======
>>>>>>> 7fb54a8d
			},
		},
	}
}

var (
	sysctlsAllowedV1Dot0 = sets.New[string](
<<<<<<< HEAD
=======
		"kernel.shm_rmid_forced",
		"net.ipv4.ip_local_port_range",
		"net.ipv4.tcp_syncookies",
		"net.ipv4.ping_group_range",
		"net.ipv4.ip_unprivileged_port_start",
	)
	sysctlsAllowedV1Dot27 = sets.New[string](
>>>>>>> 7fb54a8d
		"kernel.shm_rmid_forced",
		"net.ipv4.ip_local_port_range",
		"net.ipv4.tcp_syncookies",
		"net.ipv4.ping_group_range",
		"net.ipv4.ip_unprivileged_port_start",
	)
<<<<<<< HEAD
	sysctlsAllowedV1Dot27 = sysctlsAllowedV1Dot0.Union(sets.New[string](
=======
	sysctlsAllowedV1Dot29 = sets.New[string](
		"kernel.shm_rmid_forced",
		"net.ipv4.ip_local_port_range",
		"net.ipv4.tcp_syncookies",
		"net.ipv4.ping_group_range",
		"net.ipv4.ip_unprivileged_port_start",
>>>>>>> 7fb54a8d
		"net.ipv4.ip_local_reserved_ports",
	))
	sysctlsAllowedV1Dot29 = sysctlsAllowedV1Dot27.Union(sets.New[string](
		"net.ipv4.tcp_keepalive_time",
		"net.ipv4.tcp_fin_timeout",
		"net.ipv4.tcp_keepalive_intvl",
		"net.ipv4.tcp_keepalive_probes",
	))
	sysctlsAllowedV1Dot32 = sysctlsAllowedV1Dot29.Union(sets.New[string](
		"net.ipv4.tcp_rmem",
		"net.ipv4.tcp_wmem",
	))
)

func sysctlsV1Dot0(podMetadata *metav1.ObjectMeta, podSpec *corev1.PodSpec, opts options) CheckResult {
<<<<<<< HEAD
	return sysctls(podMetadata, podSpec, opts, sysctlsAllowedV1Dot0)
}

func sysctlsV1Dot27(podMetadata *metav1.ObjectMeta, podSpec *corev1.PodSpec, opts options) CheckResult {
	return sysctls(podMetadata, podSpec, opts, sysctlsAllowedV1Dot27)
}

func sysctlsV1Dot29(podMetadata *metav1.ObjectMeta, podSpec *corev1.PodSpec, opts options) CheckResult {
	return sysctls(podMetadata, podSpec, opts, sysctlsAllowedV1Dot29)
}

func sysctlsV1Dot32(podMetadata *metav1.ObjectMeta, podSpec *corev1.PodSpec, opts options) CheckResult {
	return sysctls(podMetadata, podSpec, opts, sysctlsAllowedV1Dot32)
}
func sysctls(podMetadata *metav1.ObjectMeta, podSpec *corev1.PodSpec, opts options, sysctlsAllowedSet sets.Set[string]) CheckResult {
=======
	return sysctls(podMetadata, podSpec, sysctlsAllowedV1Dot0, opts)
}

func sysctlsV1Dot27(podMetadata *metav1.ObjectMeta, podSpec *corev1.PodSpec, opts options) CheckResult {
	return sysctls(podMetadata, podSpec, sysctlsAllowedV1Dot27, opts)
}

func sysctlsV1Dot29(podMetadata *metav1.ObjectMeta, podSpec *corev1.PodSpec, opts options) CheckResult {
	return sysctls(podMetadata, podSpec, sysctlsAllowedV1Dot29, opts)
}

func sysctls(podMetadata *metav1.ObjectMeta, podSpec *corev1.PodSpec, sysctlsAllowedSet sets.Set[string], opts options) CheckResult {
>>>>>>> 7fb54a8d
	forbiddenSysctls := NewViolations(opts.withFieldErrors)

	if podSpec.SecurityContext != nil {
		for i, sysctl := range podSpec.SecurityContext.Sysctls {
			if !sysctlsAllowedSet.Has(sysctl.Name) {
				if opts.withFieldErrors {
					forbiddenSysctls.Add(sysctl.Name, withBadValue(forbidden(sysctlsPath.Index(i).Child("name")), sysctl.Name))
				} else {
					forbiddenSysctls.Add(sysctl.Name)
				}
			}
		}
	}

	if !forbiddenSysctls.Empty() {
		return CheckResult{
			Allowed:         false,
			ForbiddenReason: "forbidden sysctls",
			ForbiddenDetail: strings.Join(forbiddenSysctls.Data(), ", "),
			ErrList:         forbiddenSysctls.Errs(),
		}
	}
	return CheckResult{Allowed: true}
}<|MERGE_RESOLUTION|>--- conflicted
+++ resolved
@@ -73,13 +73,10 @@
 			}, {
 				MinimumVersion: api.MajorMinorVersion(1, 29),
 				CheckPod:       withOptions(sysctlsV1Dot29),
-<<<<<<< HEAD
 			},
 			{
 				MinimumVersion: api.MajorMinorVersion(1, 32),
 				CheckPod:       withOptions(sysctlsV1Dot32),
-=======
->>>>>>> 7fb54a8d
 			},
 		},
 	}
@@ -87,32 +84,13 @@
 
 var (
 	sysctlsAllowedV1Dot0 = sets.New[string](
-<<<<<<< HEAD
-=======
 		"kernel.shm_rmid_forced",
 		"net.ipv4.ip_local_port_range",
 		"net.ipv4.tcp_syncookies",
 		"net.ipv4.ping_group_range",
 		"net.ipv4.ip_unprivileged_port_start",
 	)
-	sysctlsAllowedV1Dot27 = sets.New[string](
->>>>>>> 7fb54a8d
-		"kernel.shm_rmid_forced",
-		"net.ipv4.ip_local_port_range",
-		"net.ipv4.tcp_syncookies",
-		"net.ipv4.ping_group_range",
-		"net.ipv4.ip_unprivileged_port_start",
-	)
-<<<<<<< HEAD
 	sysctlsAllowedV1Dot27 = sysctlsAllowedV1Dot0.Union(sets.New[string](
-=======
-	sysctlsAllowedV1Dot29 = sets.New[string](
-		"kernel.shm_rmid_forced",
-		"net.ipv4.ip_local_port_range",
-		"net.ipv4.tcp_syncookies",
-		"net.ipv4.ping_group_range",
-		"net.ipv4.ip_unprivileged_port_start",
->>>>>>> 7fb54a8d
 		"net.ipv4.ip_local_reserved_ports",
 	))
 	sysctlsAllowedV1Dot29 = sysctlsAllowedV1Dot27.Union(sets.New[string](
@@ -128,23 +106,6 @@
 )
 
 func sysctlsV1Dot0(podMetadata *metav1.ObjectMeta, podSpec *corev1.PodSpec, opts options) CheckResult {
-<<<<<<< HEAD
-	return sysctls(podMetadata, podSpec, opts, sysctlsAllowedV1Dot0)
-}
-
-func sysctlsV1Dot27(podMetadata *metav1.ObjectMeta, podSpec *corev1.PodSpec, opts options) CheckResult {
-	return sysctls(podMetadata, podSpec, opts, sysctlsAllowedV1Dot27)
-}
-
-func sysctlsV1Dot29(podMetadata *metav1.ObjectMeta, podSpec *corev1.PodSpec, opts options) CheckResult {
-	return sysctls(podMetadata, podSpec, opts, sysctlsAllowedV1Dot29)
-}
-
-func sysctlsV1Dot32(podMetadata *metav1.ObjectMeta, podSpec *corev1.PodSpec, opts options) CheckResult {
-	return sysctls(podMetadata, podSpec, opts, sysctlsAllowedV1Dot32)
-}
-func sysctls(podMetadata *metav1.ObjectMeta, podSpec *corev1.PodSpec, opts options, sysctlsAllowedSet sets.Set[string]) CheckResult {
-=======
 	return sysctls(podMetadata, podSpec, sysctlsAllowedV1Dot0, opts)
 }
 
@@ -156,8 +117,11 @@
 	return sysctls(podMetadata, podSpec, sysctlsAllowedV1Dot29, opts)
 }
 
+func sysctlsV1Dot32(podMetadata *metav1.ObjectMeta, podSpec *corev1.PodSpec, opts options) CheckResult {
+	return sysctls(podMetadata, podSpec, sysctlsAllowedV1Dot32, opts)
+}
+
 func sysctls(podMetadata *metav1.ObjectMeta, podSpec *corev1.PodSpec, sysctlsAllowedSet sets.Set[string], opts options) CheckResult {
->>>>>>> 7fb54a8d
 	forbiddenSysctls := NewViolations(opts.withFieldErrors)
 
 	if podSpec.SecurityContext != nil {
