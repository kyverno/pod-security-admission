/*
Copyright 2021 The Kubernetes Authors.

Licensed under the Apache License, Version 2.0 (the "License");
you may not use this file except in compliance with the License.
You may obtain a copy of the License at

    http://www.apache.org/licenses/LICENSE-2.0

Unless required by applicable law or agreed to in writing, software
distributed under the License is distributed on an "AS IS" BASIS,
WITHOUT WARRANTIES OR CONDITIONS OF ANY KIND, either express or implied.
See the License for the specific language governing permissions and
limitations under the License.
*/

package policy

import (
	"testing"

	corev1 "k8s.io/api/core/v1"
	"k8s.io/apimachinery/pkg/util/validation/field"

	"github.com/google/go-cmp/cmp"
	"github.com/google/go-cmp/cmp/cmpopts"
)

func TestSysctls(t *testing.T) {
	tests := []struct {
		name          string
		pod           *corev1.Pod
		opts          options
		allowed       bool
		expectReason  string
		expectDetail  string
		expectErrList field.ErrorList
	}{
		{
			name: "forbidden sysctls",
			pod: &corev1.Pod{Spec: corev1.PodSpec{
				SecurityContext: &corev1.PodSecurityContext{
					Sysctls: []corev1.Sysctl{{Name: "a"}, {Name: "b"}},
				},
			}},
			allowed:      false,
			expectReason: `forbidden sysctls`,
			expectDetail: `a, b`,
		},
		{
			name: "forbidden sysctls, enable field error list",
			pod: &corev1.Pod{Spec: corev1.PodSpec{
				SecurityContext: &corev1.PodSecurityContext{
					Sysctls: []corev1.Sysctl{{Name: "a"}, {Name: "b"}},
				},
			}},
			opts: options{
				withFieldErrors: true,
			},
			allowed:      false,
			expectReason: `forbidden sysctls`,
			expectDetail: `a, b`,
			expectErrList: field.ErrorList{
				{Type: field.ErrorTypeForbidden, Field: "spec.securityContext.sysctls[0].name", BadValue: "a"},
				{Type: field.ErrorTypeForbidden, Field: "spec.securityContext.sysctls[1].name", BadValue: "b"},
			},
		},
		{
			name: "new supported sysctls not supported: net.ipv4.ip_local_reserved_ports",
			pod: &corev1.Pod{Spec: corev1.PodSpec{
				SecurityContext: &corev1.PodSecurityContext{
					Sysctls: []corev1.Sysctl{{Name: "net.ipv4.ip_local_reserved_ports", Value: "1024-4999"}},
				},
			}},
			allowed:      false,
			expectReason: `forbidden sysctls`,
			expectDetail: `net.ipv4.ip_local_reserved_ports`,
		},
		{
			name: "new supported sysctls not supported: net.ipv4.ip_local_reserved_ports, enable field error list",
			pod: &corev1.Pod{Spec: corev1.PodSpec{
				SecurityContext: &corev1.PodSecurityContext{
					Sysctls: []corev1.Sysctl{{Name: "net.ipv4.ip_local_reserved_ports", Value: "1024-4999"}},
				},
			}},
			opts: options{
				withFieldErrors: true,
			},
			allowed:      false,
			expectReason: `forbidden sysctls`,
			expectDetail: `net.ipv4.ip_local_reserved_ports`,
			expectErrList: field.ErrorList{
				{Type: field.ErrorTypeForbidden, Field: "spec.securityContext.sysctls[0].name", BadValue: "net.ipv4.ip_local_reserved_ports"},
			},
		},
		{
			name: "new supported sysctls not supported: net.ipv4.tcp_keepalive_time",
			pod: &corev1.Pod{Spec: corev1.PodSpec{
				SecurityContext: &corev1.PodSecurityContext{
					Sysctls: []corev1.Sysctl{{Name: "net.ipv4.tcp_keepalive_time", Value: "7200"}},
				},
			}},
			allowed:      false,
			expectReason: `forbidden sysctls`,
			expectDetail: `net.ipv4.tcp_keepalive_time`,
		},
		{
			name: "new supported sysctls not supported: net.ipv4.tcp_keepalive_time, enable field error list",
			pod: &corev1.Pod{Spec: corev1.PodSpec{
				SecurityContext: &corev1.PodSecurityContext{
					Sysctls: []corev1.Sysctl{{Name: "net.ipv4.tcp_keepalive_time", Value: "7200"}},
				},
			}},
			opts: options{
				withFieldErrors: true,
			},
			allowed:      false,
			expectReason: `forbidden sysctls`,
			expectDetail: `net.ipv4.tcp_keepalive_time`,
			expectErrList: field.ErrorList{
				{Type: field.ErrorTypeForbidden, Field: "spec.securityContext.sysctls[0].name", BadValue: "net.ipv4.tcp_keepalive_time"},
			},
		},
		{
			name: "new supported sysctls not supported: net.ipv4.tcp_fin_timeout",
			pod: &corev1.Pod{Spec: corev1.PodSpec{
				SecurityContext: &corev1.PodSecurityContext{
					Sysctls: []corev1.Sysctl{{Name: "net.ipv4.tcp_fin_timeout", Value: "60"}},
				},
			}},
			allowed:      false,
			expectReason: `forbidden sysctls`,
			expectDetail: `net.ipv4.tcp_fin_timeout`,
		},
		{
			name: "new supported sysctls not supported: net.ipv4.tcp_fin_timeout, enable field error list",
			pod: &corev1.Pod{Spec: corev1.PodSpec{
				SecurityContext: &corev1.PodSecurityContext{
					Sysctls: []corev1.Sysctl{{Name: "net.ipv4.tcp_fin_timeout", Value: "60"}},
				},
			}},
			opts: options{
				withFieldErrors: true,
			},
			allowed:      false,
			expectReason: `forbidden sysctls`,
			expectDetail: `net.ipv4.tcp_fin_timeout`,
			expectErrList: field.ErrorList{
				{Type: field.ErrorTypeForbidden, Field: "spec.securityContext.sysctls[0].name", BadValue: "net.ipv4.tcp_fin_timeout"},
			},
		},
		{
			name: "new supported sysctls not supported: net.ipv4.tcp_keepalive_intvl",
			pod: &corev1.Pod{Spec: corev1.PodSpec{
				SecurityContext: &corev1.PodSecurityContext{
					Sysctls: []corev1.Sysctl{{Name: "net.ipv4.tcp_keepalive_intvl", Value: "75"}},
				},
			}},
			allowed:      false,
			expectReason: `forbidden sysctls`,
			expectDetail: `net.ipv4.tcp_keepalive_intvl`,
		},
		{
			name: "new supported sysctls not supported: net.ipv4.tcp_keepalive_intvl, enable field error list",
			pod: &corev1.Pod{Spec: corev1.PodSpec{
				SecurityContext: &corev1.PodSecurityContext{
					Sysctls: []corev1.Sysctl{{Name: "net.ipv4.tcp_keepalive_intvl", Value: "75"}},
				},
			}},
			opts: options{
				withFieldErrors: true,
			},
			allowed:      false,
			expectReason: `forbidden sysctls`,
			expectDetail: `net.ipv4.tcp_keepalive_intvl`,
			expectErrList: field.ErrorList{
				{Type: field.ErrorTypeForbidden, Field: "spec.securityContext.sysctls[0].name", BadValue: "net.ipv4.tcp_keepalive_intvl"},
			},
		},
		{
			name: "new supported sysctls not supported: net.ipv4.tcp_keepalive_probes",
			pod: &corev1.Pod{Spec: corev1.PodSpec{
				SecurityContext: &corev1.PodSecurityContext{
					Sysctls: []corev1.Sysctl{{Name: "net.ipv4.tcp_keepalive_probes", Value: "9"}},
				},
			}},
			allowed:      false,
			expectReason: `forbidden sysctls`,
			expectDetail: `net.ipv4.tcp_keepalive_probes`,
		},
		{
<<<<<<< HEAD
			name: "new supported sysctls not supported: net.ipv4.tcp_keepalive_probes, enable field error list",
			pod: &corev1.Pod{Spec: corev1.PodSpec{
				SecurityContext: &corev1.PodSecurityContext{
					Sysctls: []corev1.Sysctl{{Name: "net.ipv4.tcp_keepalive_probes", Value: "9"}},
				},
			}},
			opts: options{
				withFieldErrors: true,
			},
			allowed:      false,
			expectReason: `forbidden sysctls`,
			expectDetail: `net.ipv4.tcp_keepalive_probes`,
			expectErrList: field.ErrorList{
				{Type: field.ErrorTypeForbidden, Field: "spec.securityContext.sysctls[0].name", BadValue: "net.ipv4.tcp_keepalive_probes"},
			},
=======
			name: "new supported sysctls not supported: net.ipv4.tcp_rmem",
			pod: &corev1.Pod{Spec: corev1.PodSpec{
				SecurityContext: &corev1.PodSecurityContext{
					Sysctls: []corev1.Sysctl{{Name: "net.ipv4.tcp_rmem", Value: "4096 87380 16777216"}},
				},
			}},
			allowed:      false,
			expectReason: `forbidden sysctls`,
			expectDetail: `net.ipv4.tcp_rmem`,
		},
		{
			name: "new supported sysctls not supported: net.ipv4.tcp_wmem",
			pod: &corev1.Pod{Spec: corev1.PodSpec{
				SecurityContext: &corev1.PodSecurityContext{
					Sysctls: []corev1.Sysctl{{Name: "net.ipv4.tcp_wmem", Value: "4096 87380 16777216"}},
				},
			}},
			allowed:      false,
			expectReason: `forbidden sysctls`,
			expectDetail: `net.ipv4.tcp_wmem`,
>>>>>>> 96e48eec
		},
	}

	cmpOpts := []cmp.Option{cmpopts.IgnoreFields(field.Error{}, "Detail"), cmpopts.SortSlices(func(a, b *field.Error) bool { return a.Error() < b.Error() })}
	for _, tc := range tests {
		t.Run(tc.name, func(t *testing.T) {
			result := sysctlsV1Dot0(&tc.pod.ObjectMeta, &tc.pod.Spec, tc.opts)
			if !tc.allowed {
				if result.Allowed {
					t.Fatal("expected disallowed")
				}
				if e, a := tc.expectReason, result.ForbiddenReason; e != a {
					t.Errorf("expected\n%s\ngot\n%s", e, a)
				}
				if e, a := tc.expectDetail, result.ForbiddenDetail; e != a {
					t.Errorf("expected\n%s\ngot\n%s", e, a)
				}
				if result.ErrList != nil {
					if diff := cmp.Diff(tc.expectErrList, *result.ErrList, cmpOpts...); diff != "" {
						t.Errorf("unexpected field errors (-want,+got):\n%s", diff)
					}
				}
			} else if !result.Allowed {
				t.Fatal("expected allowed")
			}
		})
	}
}

func TestSysctls_1_27(t *testing.T) {
	tests := []struct {
		name          string
		pod           *corev1.Pod
		opts          options
		allowed       bool
		expectReason  string
		expectDetail  string
		expectErrList field.ErrorList
	}{
		{
			name: "forbidden sysctls",
			pod: &corev1.Pod{Spec: corev1.PodSpec{
				SecurityContext: &corev1.PodSecurityContext{
					Sysctls: []corev1.Sysctl{{Name: "a"}, {Name: "b"}},
				},
			}},
			allowed:      false,
			expectReason: `forbidden sysctls`,
			expectDetail: `a, b`,
		},
		{
			name: "forbidden sysctls, enable field error list",
			pod: &corev1.Pod{Spec: corev1.PodSpec{
				SecurityContext: &corev1.PodSecurityContext{
					Sysctls: []corev1.Sysctl{{Name: "a"}, {Name: "b"}},
				},
			}},
			opts: options{
				withFieldErrors: true,
			},
			allowed:      false,
			expectReason: `forbidden sysctls`,
			expectDetail: `a, b`,
			expectErrList: field.ErrorList{
				{Type: field.ErrorTypeForbidden, Field: "spec.securityContext.sysctls[0].name", BadValue: "a"},
				{Type: field.ErrorTypeForbidden, Field: "spec.securityContext.sysctls[1].name", BadValue: "b"},
			},
		},
		{
			name: "new supported sysctls",
			pod: &corev1.Pod{Spec: corev1.PodSpec{
				SecurityContext: &corev1.PodSecurityContext{
					Sysctls: []corev1.Sysctl{{Name: "net.ipv4.ip_local_reserved_ports", Value: "1024-4999"}},
				},
			}},
			allowed: true,
		},
		{
			name: "new supported sysctls, enable field error list",
			pod: &corev1.Pod{Spec: corev1.PodSpec{
				SecurityContext: &corev1.PodSecurityContext{
					Sysctls: []corev1.Sysctl{{Name: "net.ipv4.ip_local_reserved_ports", Value: "1024-4999"}},
				},
			}},
			opts: options{
				withFieldErrors: true,
			},
			allowed: true,
		},
	}

	cmpOpts := []cmp.Option{cmpopts.IgnoreFields(field.Error{}, "Detail"), cmpopts.SortSlices(func(a, b *field.Error) bool { return a.Error() < b.Error() })}
	for _, tc := range tests {
		t.Run(tc.name, func(t *testing.T) {
			result := sysctlsV1Dot27(&tc.pod.ObjectMeta, &tc.pod.Spec, tc.opts)
			if !tc.allowed {
				if result.Allowed {
					t.Fatal("expected disallowed")
				}
				if e, a := tc.expectReason, result.ForbiddenReason; e != a {
					t.Errorf("expected\n%s\ngot\n%s", e, a)
				}
				if e, a := tc.expectDetail, result.ForbiddenDetail; e != a {
					t.Errorf("expected\n%s\ngot\n%s", e, a)
				}
				if result.ErrList != nil {
					if diff := cmp.Diff(tc.expectErrList, *result.ErrList, cmpOpts...); diff != "" {
						t.Errorf("unexpected field errors (-want,+got):\n%s", diff)
					}
				}
			} else if !result.Allowed {
				t.Fatal("expected allowed")
			}
		})
	}
}

func TestSysctls_1_29(t *testing.T) {
	tests := []struct {
		name          string
		pod           *corev1.Pod
		opts          options
		allowed       bool
		expectReason  string
		expectDetail  string
		expectErrList field.ErrorList
	}{
		{
			name: "forbidden sysctls",
			pod: &corev1.Pod{Spec: corev1.PodSpec{
				SecurityContext: &corev1.PodSecurityContext{
					Sysctls: []corev1.Sysctl{{Name: "a"}, {Name: "b"}},
				},
			}},
			allowed:      false,
			expectReason: `forbidden sysctls`,
			expectDetail: `a, b`,
		},
		{
			name: "forbidden sysctls, enable field error list",
			pod: &corev1.Pod{Spec: corev1.PodSpec{
				SecurityContext: &corev1.PodSecurityContext{
					Sysctls: []corev1.Sysctl{{Name: "a"}, {Name: "b"}},
				},
			}},
			opts: options{
				withFieldErrors: true,
			},
			allowed:      false,
			expectReason: `forbidden sysctls`,
			expectDetail: `a, b`,
			expectErrList: field.ErrorList{
				{Type: field.ErrorTypeForbidden, Field: "spec.securityContext.sysctls[0].name", BadValue: "a"},
				{Type: field.ErrorTypeForbidden, Field: "spec.securityContext.sysctls[1].name", BadValue: "b"},
			},
		},
		{
			name: "new supported sysctls: net.ipv4.tcp_keepalive_time",
			pod: &corev1.Pod{Spec: corev1.PodSpec{
				SecurityContext: &corev1.PodSecurityContext{
					Sysctls: []corev1.Sysctl{{Name: "net.ipv4.tcp_keepalive_time", Value: "7200"}},
				},
			}},
			allowed: true,
		},
		{
			name: "new supported sysctls: net.ipv4.tcp_keepalive_time, enable field error list",
			pod: &corev1.Pod{Spec: corev1.PodSpec{
				SecurityContext: &corev1.PodSecurityContext{
					Sysctls: []corev1.Sysctl{{Name: "net.ipv4.tcp_keepalive_time", Value: "7200"}},
				},
			}},
			opts: options{
				withFieldErrors: true,
			},
			allowed: true,
		},
		{
			name: "new supported sysctls: net.ipv4.tcp_fin_timeout",
			pod: &corev1.Pod{Spec: corev1.PodSpec{
				SecurityContext: &corev1.PodSecurityContext{
					Sysctls: []corev1.Sysctl{{Name: "net.ipv4.tcp_fin_timeout", Value: "60"}},
				},
			}},
			allowed: true,
		},
		{
			name: "new supported sysctls: net.ipv4.tcp_fin_timeout, enable field error list",
			pod: &corev1.Pod{Spec: corev1.PodSpec{
				SecurityContext: &corev1.PodSecurityContext{
					Sysctls: []corev1.Sysctl{{Name: "net.ipv4.tcp_fin_timeout", Value: "60"}},
				},
			}},
			opts: options{
				withFieldErrors: true,
			},
			allowed: true,
		},
		{
			name: "new supported sysctls: net.ipv4.tcp_keepalive_intvl",
			pod: &corev1.Pod{Spec: corev1.PodSpec{
				SecurityContext: &corev1.PodSecurityContext{
					Sysctls: []corev1.Sysctl{{Name: "net.ipv4.tcp_keepalive_intvl", Value: "75"}},
				},
			}},
			allowed: true,
		},
		{
			name: "new supported sysctls: net.ipv4.tcp_keepalive_intvl, enable field error list",
			pod: &corev1.Pod{Spec: corev1.PodSpec{
				SecurityContext: &corev1.PodSecurityContext{
					Sysctls: []corev1.Sysctl{{Name: "net.ipv4.tcp_keepalive_intvl", Value: "75"}},
				},
			}},
			opts: options{
				withFieldErrors: true,
			},
			allowed: true,
		},
		{
			name: "new supported sysctls: net.ipv4.tcp_keepalive_probes",
			pod: &corev1.Pod{Spec: corev1.PodSpec{
				SecurityContext: &corev1.PodSecurityContext{
					Sysctls: []corev1.Sysctl{{Name: "net.ipv4.tcp_keepalive_probes", Value: "9"}},
				},
			}},
			allowed: true,
		},
		{
			name: "new supported sysctls: net.ipv4.tcp_keepalive_probes, enable field error list",
			pod: &corev1.Pod{Spec: corev1.PodSpec{
				SecurityContext: &corev1.PodSecurityContext{
					Sysctls: []corev1.Sysctl{{Name: "net.ipv4.tcp_keepalive_probes", Value: "9"}},
				},
			}},
			opts: options{
				withFieldErrors: true,
			},
			allowed: true,
		},
	}

	cmpOpts := []cmp.Option{cmpopts.IgnoreFields(field.Error{}, "Detail"), cmpopts.SortSlices(func(a, b *field.Error) bool { return a.Error() < b.Error() })}
	for _, tc := range tests {
		t.Run(tc.name, func(t *testing.T) {
			result := sysctlsV1Dot29(&tc.pod.ObjectMeta, &tc.pod.Spec, tc.opts)
			if !tc.allowed {
				if result.Allowed {
					t.Fatal("expected disallowed")
				}
				if e, a := tc.expectReason, result.ForbiddenReason; e != a {
					t.Errorf("expected\n%s\ngot\n%s", e, a)
				}
				if e, a := tc.expectDetail, result.ForbiddenDetail; e != a {
					t.Errorf("expected\n%s\ngot\n%s", e, a)
				}
				if result.ErrList != nil {
					if diff := cmp.Diff(tc.expectErrList, *result.ErrList, cmpOpts...); diff != "" {
						t.Errorf("unexpected field errors (-want,+got):\n%s", diff)
					}
				}
			} else if !result.Allowed {
				t.Fatal("expected allowed")
			}
		})
	}
}

func TestSysctls_1_32(t *testing.T) {
	tests := []struct {
		name         string
		pod          *corev1.Pod
		allowed      bool
		expectReason string
		expectDetail string
	}{
		{
			name: "forbidden sysctls",
			pod: &corev1.Pod{Spec: corev1.PodSpec{
				SecurityContext: &corev1.PodSecurityContext{
					Sysctls: []corev1.Sysctl{{Name: "a"}, {Name: "b"}},
				},
			}},
			allowed:      false,
			expectReason: `forbidden sysctls`,
			expectDetail: `a, b`,
		},
		{
			name: "new supported sysctls: net.ipv4.tcp_rmem",
			pod: &corev1.Pod{Spec: corev1.PodSpec{
				SecurityContext: &corev1.PodSecurityContext{
					Sysctls: []corev1.Sysctl{{Name: "net.ipv4.tcp_rmem", Value: "4096 87380 16777216"}},
				},
			}},
			allowed: true,
		},
		{
			name: "new supported sysctls: net.ipv4.tcp_wmem",
			pod: &corev1.Pod{Spec: corev1.PodSpec{
				SecurityContext: &corev1.PodSecurityContext{
					Sysctls: []corev1.Sysctl{{Name: "net.ipv4.tcp_wmem", Value: "4096 65536 16777216"}},
				},
			}},
			allowed: true,
		},
	}

	for _, tc := range tests {
		t.Run(tc.name, func(t *testing.T) {
			result := sysctlsV1Dot32(&tc.pod.ObjectMeta, &tc.pod.Spec)
			if !tc.allowed {
				if result.Allowed {
					t.Fatal("expected disallowed")
				}
				if e, a := tc.expectReason, result.ForbiddenReason; e != a {
					t.Errorf("expected\n%s\ngot\n%s", e, a)
				}
				if e, a := tc.expectDetail, result.ForbiddenDetail; e != a {
					t.Errorf("expected\n%s\ngot\n%s", e, a)
				}
			} else if !result.Allowed {
				t.Fatal("expected allowed")
			}
		})
	}
}<|MERGE_RESOLUTION|>--- conflicted
+++ resolved
@@ -189,32 +189,21 @@
 			expectDetail: `net.ipv4.tcp_keepalive_probes`,
 		},
 		{
-<<<<<<< HEAD
-			name: "new supported sysctls not supported: net.ipv4.tcp_keepalive_probes, enable field error list",
-			pod: &corev1.Pod{Spec: corev1.PodSpec{
-				SecurityContext: &corev1.PodSecurityContext{
-					Sysctls: []corev1.Sysctl{{Name: "net.ipv4.tcp_keepalive_probes", Value: "9"}},
-				},
-			}},
-			opts: options{
-				withFieldErrors: true,
-			},
-			allowed:      false,
-			expectReason: `forbidden sysctls`,
-			expectDetail: `net.ipv4.tcp_keepalive_probes`,
-			expectErrList: field.ErrorList{
-				{Type: field.ErrorTypeForbidden, Field: "spec.securityContext.sysctls[0].name", BadValue: "net.ipv4.tcp_keepalive_probes"},
-			},
-=======
 			name: "new supported sysctls not supported: net.ipv4.tcp_rmem",
 			pod: &corev1.Pod{Spec: corev1.PodSpec{
 				SecurityContext: &corev1.PodSecurityContext{
 					Sysctls: []corev1.Sysctl{{Name: "net.ipv4.tcp_rmem", Value: "4096 87380 16777216"}},
 				},
 			}},
+			opts: options{
+				withFieldErrors: true,
+			},
 			allowed:      false,
 			expectReason: `forbidden sysctls`,
 			expectDetail: `net.ipv4.tcp_rmem`,
+			expectErrList: field.ErrorList{
+				{Type: field.ErrorTypeForbidden, Field: "spec.securityContext.sysctls[0].name", BadValue: "net.ipv4.tcp_rmem"},
+			},
 		},
 		{
 			name: "new supported sysctls not supported: net.ipv4.tcp_wmem",
@@ -226,7 +215,6 @@
 			allowed:      false,
 			expectReason: `forbidden sysctls`,
 			expectDetail: `net.ipv4.tcp_wmem`,
->>>>>>> 96e48eec
 		},
 	}
 
@@ -497,11 +485,13 @@
 
 func TestSysctls_1_32(t *testing.T) {
 	tests := []struct {
-		name         string
-		pod          *corev1.Pod
-		allowed      bool
-		expectReason string
-		expectDetail string
+		name          string
+		pod           *corev1.Pod
+		opts          options
+		allowed       bool
+		expectReason  string
+		expectDetail  string
+		expectErrList field.ErrorList
 	}{
 		{
 			name: "forbidden sysctls",
@@ -534,9 +524,10 @@
 		},
 	}
 
+	cmpOpts := []cmp.Option{cmpopts.IgnoreFields(field.Error{}, "Detail"), cmpopts.SortSlices(func(a, b *field.Error) bool { return a.Error() < b.Error() })}
 	for _, tc := range tests {
 		t.Run(tc.name, func(t *testing.T) {
-			result := sysctlsV1Dot32(&tc.pod.ObjectMeta, &tc.pod.Spec)
+			result := sysctlsV1Dot32(&tc.pod.ObjectMeta, &tc.pod.Spec, tc.opts)
 			if !tc.allowed {
 				if result.Allowed {
 					t.Fatal("expected disallowed")
@@ -546,6 +537,11 @@
 				}
 				if e, a := tc.expectDetail, result.ForbiddenDetail; e != a {
 					t.Errorf("expected\n%s\ngot\n%s", e, a)
+				}
+				if result.ErrList != nil {
+					if diff := cmp.Diff(tc.expectErrList, *result.ErrList, cmpOpts...); diff != "" {
+						t.Errorf("unexpected field errors (-want,+got):\n%s", diff)
+					}
 				}
 			} else if !result.Allowed {
 				t.Fatal("expected allowed")
