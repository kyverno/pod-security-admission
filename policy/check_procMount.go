/*
Copyright 2021 The Kubernetes Authors.

Licensed under the Apache License, Version 2.0 (the "License");
you may not use this file except in compliance with the License.
You may obtain a copy of the License at

    http://www.apache.org/licenses/LICENSE-2.0

Unless required by applicable law or agreed to in writing, software
distributed under the License is distributed on an "AS IS" BASIS,
WITHOUT WARRANTIES OR CONDITIONS OF ANY KIND, either express or implied.
See the License for the specific language governing permissions and
limitations under the License.
*/

package policy

import (
	"fmt"

	corev1 "k8s.io/api/core/v1"
	metav1 "k8s.io/apimachinery/pkg/apis/meta/v1"
	"k8s.io/apimachinery/pkg/util/sets"
	"k8s.io/apimachinery/pkg/util/validation/field"
	"k8s.io/pod-security-admission/api"
)

/*

The default /proc masks are set up to reduce attack surface, and should be required.

**Restricted Fields:**
spec.containers[*].securityContext.procMount
spec.initContainers[*].securityContext.procMount

**Allowed Values:** undefined/null, "Default"

However, if the pod is in a user namespace (`hostUsers: false`), and the
UserNamespacesPodSecurityStandards feature is enabled, all values are allowed.

*/

func init() {
	addCheck(CheckProcMount)
}

// CheckProcMount returns a baseline level check that restricts
// setting the value of securityContext.procMount to DefaultProcMount
// in 1.0+
func CheckProcMount() Check {
	return Check{
		ID:    "procMount",
		Level: api.LevelBaseline,
		Versions: []VersionedCheck{
			{
				MinimumVersion: api.MajorMinorVersion(1, 0),
				CheckPod:       withOptions(procMountV1Dot0),
			},
		},
	}
}

<<<<<<< HEAD
func procMountV1Dot0(podMetadata *metav1.ObjectMeta, podSpec *corev1.PodSpec, opts options) CheckResult {
	badContainers := NewViolations(opts.withFieldErrors)
=======
func procMount_1_0(podMetadata *metav1.ObjectMeta, podSpec *corev1.PodSpec) CheckResult {
	// TODO: When we remove the UserNamespacesPodSecurityStandards feature gate (and GA this relaxation),
	// create a new policy version.
	// Note: pod validation will check for well formed procMount type, so avoid double validation and allow everything
	// here.
	if relaxPolicyForUserNamespacePod(podSpec) {
		return CheckResult{Allowed: true}
	}

	var badContainers []string
>>>>>>> 96e48eec
	forbiddenProcMountTypes := sets.NewString()
	visitContainers(podSpec, opts, func(container *corev1.Container, path *field.Path) {
		// allow if the security context is nil.
		if container.SecurityContext == nil {
			return
		}
		// allow if proc mount is not set.
		if container.SecurityContext.ProcMount == nil {
			return
		}
		// check if the value of the proc mount type is valid.
		if *container.SecurityContext.ProcMount != corev1.DefaultProcMount {
			if opts.withFieldErrors {
				badContainers.Add(container.Name, withBadValue(forbidden(path.Child("securityContext", "procMount")), string(*container.SecurityContext.ProcMount)))
			} else {
				badContainers.Add(container.Name)
			}
			forbiddenProcMountTypes.Insert(string(*container.SecurityContext.ProcMount))
		}
	})
	if !badContainers.Empty() {
		return CheckResult{
			Allowed:         false,
			ForbiddenReason: "procMount",
			ForbiddenDetail: fmt.Sprintf(
				"%s %s must not set securityContext.procMount to %s",
				pluralize("container", "containers", badContainers.Len()),
				joinQuote(badContainers.Data()),
				joinQuote(forbiddenProcMountTypes.List()),
			),
			ErrList: badContainers.Errs(),
		}
	}
	return CheckResult{Allowed: true}
}<|MERGE_RESOLUTION|>--- conflicted
+++ resolved
@@ -55,17 +55,13 @@
 		Versions: []VersionedCheck{
 			{
 				MinimumVersion: api.MajorMinorVersion(1, 0),
-				CheckPod:       withOptions(procMountV1Dot0),
+				CheckPod:       withOptions(procMount_1_0),
 			},
 		},
 	}
 }
 
-<<<<<<< HEAD
-func procMountV1Dot0(podMetadata *metav1.ObjectMeta, podSpec *corev1.PodSpec, opts options) CheckResult {
-	badContainers := NewViolations(opts.withFieldErrors)
-=======
-func procMount_1_0(podMetadata *metav1.ObjectMeta, podSpec *corev1.PodSpec) CheckResult {
+func procMount_1_0(podMetadata *metav1.ObjectMeta, podSpec *corev1.PodSpec, opts options) CheckResult {
 	// TODO: When we remove the UserNamespacesPodSecurityStandards feature gate (and GA this relaxation),
 	// create a new policy version.
 	// Note: pod validation will check for well formed procMount type, so avoid double validation and allow everything
@@ -74,8 +70,8 @@
 		return CheckResult{Allowed: true}
 	}
 
-	var badContainers []string
->>>>>>> 96e48eec
+	badContainers := NewViolations(opts.withFieldErrors)
+
 	forbiddenProcMountTypes := sets.NewString()
 	visitContainers(podSpec, opts, func(container *corev1.Container, path *field.Path) {
 		// allow if the security context is nil.
