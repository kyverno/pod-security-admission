/*
Copyright 2021 The Kubernetes Authors.

Licensed under the Apache License, Version 2.0 (the "License");
you may not use this file except in compliance with the License.
You may obtain a copy of the License at

    http://www.apache.org/licenses/LICENSE-2.0

Unless required by applicable law or agreed to in writing, software
distributed under the License is distributed on an "AS IS" BASIS,
WITHOUT WARRANTIES OR CONDITIONS OF ANY KIND, either express or implied.
See the License for the specific language governing permissions and
limitations under the License.
*/

package policy

import (
	"testing"

	corev1 "k8s.io/api/core/v1"
	"k8s.io/apimachinery/pkg/util/validation/field"

	"github.com/google/go-cmp/cmp"
	"github.com/google/go-cmp/cmp/cmpopts"
)

func TestSELinuxOptions(t *testing.T) {
	tests := []struct {
		name          string
		pod           *corev1.Pod
		opts          options
		expectReason  string
		expectDetail  string
		expectErrList field.ErrorList
	}{
		{
			name: "invalid pod and containers",
			pod: &corev1.Pod{Spec: corev1.PodSpec{
				SecurityContext: &corev1.PodSecurityContext{
					SELinuxOptions: &corev1.SELinuxOptions{
						Type: "foo",
						User: "bar",
						Role: "baz",
					},
				},
				Containers: []corev1.Container{
					{Name: "a", SecurityContext: &corev1.SecurityContext{SELinuxOptions: &corev1.SELinuxOptions{
						Type: "container_t",
					}}},
					{Name: "b", SecurityContext: &corev1.SecurityContext{SELinuxOptions: &corev1.SELinuxOptions{
						Type: "container_init_t",
					}}},
					{Name: "c", SecurityContext: &corev1.SecurityContext{SELinuxOptions: &corev1.SELinuxOptions{
						Type: "container_kvm_t",
					}}},
					{Name: "d", SecurityContext: &corev1.SecurityContext{SELinuxOptions: &corev1.SELinuxOptions{
						Type: "container_engine_t",
					}}},
					{Name: "e", SecurityContext: &corev1.SecurityContext{SELinuxOptions: &corev1.SELinuxOptions{
						Type: "bar",
					}}},
					{Name: "f", SecurityContext: &corev1.SecurityContext{SELinuxOptions: &corev1.SELinuxOptions{
						User: "bar",
					}}},
					{Name: "g", SecurityContext: &corev1.SecurityContext{SELinuxOptions: &corev1.SELinuxOptions{
						Role: "baz",
					}}},
				},
			}},
			expectReason: `seLinuxOptions`,
			expectDetail: `pod and containers "e", "f", "g" set forbidden securityContext.seLinuxOptions: types "bar", "foo"; user may not be set; role may not be set`,
		},
		{
			name: "invalid pod and containers, enable field error list",
			pod: &corev1.Pod{Spec: corev1.PodSpec{
				SecurityContext: &corev1.PodSecurityContext{
					SELinuxOptions: &corev1.SELinuxOptions{
						Type: "foo",
						User: "bar",
						Role: "baz",
					},
				},
				Containers: []corev1.Container{
					{Name: "a", SecurityContext: &corev1.SecurityContext{SELinuxOptions: &corev1.SELinuxOptions{
						Type: "container_t",
					}}},
					{Name: "b", SecurityContext: &corev1.SecurityContext{SELinuxOptions: &corev1.SELinuxOptions{
						Type: "container_init_t",
					}}},
					{Name: "c", SecurityContext: &corev1.SecurityContext{SELinuxOptions: &corev1.SELinuxOptions{
						Type: "container_kvm_t",
					}}},
					{Name: "d", SecurityContext: &corev1.SecurityContext{SELinuxOptions: &corev1.SELinuxOptions{
						Type: "bar",
					}}},
					{Name: "e", SecurityContext: &corev1.SecurityContext{SELinuxOptions: &corev1.SELinuxOptions{
						User: "bar",
					}}},
					{Name: "f", SecurityContext: &corev1.SecurityContext{SELinuxOptions: &corev1.SELinuxOptions{
						Role: "baz",
					}}},
				},
			}},
			opts: options{
				withFieldErrors: true,
			},
			expectReason: `seLinuxOptions`,
			expectDetail: `pod and containers "d", "e", "f" set forbidden securityContext.seLinuxOptions: types "bar", "foo"; user may not be set; role may not be set`,
			expectErrList: field.ErrorList{
				{Type: field.ErrorTypeForbidden, Field: "spec.securityContext.seLinuxOptions.type", BadValue: "foo"},
				{Type: field.ErrorTypeForbidden, Field: "spec.securityContext.seLinuxOptions.user", BadValue: "bar"},
				{Type: field.ErrorTypeForbidden, Field: "spec.securityContext.seLinuxOptions.role", BadValue: "baz"},
				{Type: field.ErrorTypeForbidden, Field: "spec.containers[3].securityContext.seLinuxOptions.type", BadValue: "bar"},
				{Type: field.ErrorTypeForbidden, Field: "spec.containers[4].securityContext.seLinuxOptions.user", BadValue: "bar"},
				{Type: field.ErrorTypeForbidden, Field: "spec.containers[5].securityContext.seLinuxOptions.role", BadValue: "baz"},
			},
		},
		{
			name: "invalid pod",
			pod: &corev1.Pod{Spec: corev1.PodSpec{
				SecurityContext: &corev1.PodSecurityContext{
					SELinuxOptions: &corev1.SELinuxOptions{
						Type: "foo",
						User: "bar",
						Role: "baz",
					},
				},
				Containers: []corev1.Container{
					{Name: "a", SecurityContext: &corev1.SecurityContext{SELinuxOptions: &corev1.SELinuxOptions{
						Type: "container_t",
					}}},
					{Name: "b", SecurityContext: &corev1.SecurityContext{SELinuxOptions: &corev1.SELinuxOptions{
						Type: "container_init_t",
					}}},
					{Name: "c", SecurityContext: &corev1.SecurityContext{SELinuxOptions: &corev1.SELinuxOptions{
						Type: "container_kvm_t",
					}}},
					{Name: "d", SecurityContext: &corev1.SecurityContext{SELinuxOptions: &corev1.SELinuxOptions{
						Type: "container_engine_t",
					}}},
				},
			}},
			expectReason: `seLinuxOptions`,
			expectDetail: `pod set forbidden securityContext.seLinuxOptions: type "foo"; user may not be set; role may not be set`,
		},
		{
			name: "invalid pod, enable field error list",
			pod: &corev1.Pod{Spec: corev1.PodSpec{
				SecurityContext: &corev1.PodSecurityContext{
					SELinuxOptions: &corev1.SELinuxOptions{
						Type: "foo",
						User: "bar",
						Role: "baz",
					},
				},
				Containers: []corev1.Container{
					{Name: "a", SecurityContext: &corev1.SecurityContext{SELinuxOptions: &corev1.SELinuxOptions{
						Type: "container_t",
					}}},
					{Name: "b", SecurityContext: &corev1.SecurityContext{SELinuxOptions: &corev1.SELinuxOptions{
						Type: "container_init_t",
					}}},
					{Name: "c", SecurityContext: &corev1.SecurityContext{SELinuxOptions: &corev1.SELinuxOptions{
						Type: "container_kvm_t",
					}}},
				},
			}},
			opts: options{
				withFieldErrors: true,
			},
			expectReason: `seLinuxOptions`,
			expectDetail: `pod set forbidden securityContext.seLinuxOptions: type "foo"; user may not be set; role may not be set`,
			expectErrList: field.ErrorList{
				{Type: field.ErrorTypeForbidden, Field: "spec.securityContext.seLinuxOptions.type", BadValue: "foo"},
				{Type: field.ErrorTypeForbidden, Field: "spec.securityContext.seLinuxOptions.user", BadValue: "bar"},
				{Type: field.ErrorTypeForbidden, Field: "spec.securityContext.seLinuxOptions.role", BadValue: "baz"},
			},
		},
		{
			name: "invalid containers",
			pod: &corev1.Pod{Spec: corev1.PodSpec{
				SecurityContext: &corev1.PodSecurityContext{
					SELinuxOptions: &corev1.SELinuxOptions{},
				},
				Containers: []corev1.Container{
					{Name: "a", SecurityContext: &corev1.SecurityContext{SELinuxOptions: &corev1.SELinuxOptions{
						Type: "container_t",
					}}},
					{Name: "b", SecurityContext: &corev1.SecurityContext{SELinuxOptions: &corev1.SELinuxOptions{
						Type: "container_init_t",
					}}},
					{Name: "c", SecurityContext: &corev1.SecurityContext{SELinuxOptions: &corev1.SELinuxOptions{
						Type: "container_kvm_t",
					}}},
					{Name: "d", SecurityContext: &corev1.SecurityContext{SELinuxOptions: &corev1.SELinuxOptions{
						Type: "container_engine_t",
					}}},
					{Name: "e", SecurityContext: &corev1.SecurityContext{SELinuxOptions: &corev1.SELinuxOptions{
						Type: "bar",
					}}},
					{Name: "f", SecurityContext: &corev1.SecurityContext{SELinuxOptions: &corev1.SELinuxOptions{
						User: "bar",
					}}},
					{Name: "g", SecurityContext: &corev1.SecurityContext{SELinuxOptions: &corev1.SELinuxOptions{
						Role: "baz",
					}}},
				},
			}},
			expectReason: `seLinuxOptions`,
			expectDetail: `containers "e", "f", "g" set forbidden securityContext.seLinuxOptions: type "bar"; user may not be set; role may not be set`,
		},
		{
			name: "invalid containers, enable field error list",
			pod: &corev1.Pod{Spec: corev1.PodSpec{
				SecurityContext: &corev1.PodSecurityContext{
					SELinuxOptions: &corev1.SELinuxOptions{},
				},
				Containers: []corev1.Container{
					{Name: "a", SecurityContext: &corev1.SecurityContext{SELinuxOptions: &corev1.SELinuxOptions{
						Type: "container_t",
					}}},
					{Name: "b", SecurityContext: &corev1.SecurityContext{SELinuxOptions: &corev1.SELinuxOptions{
						Type: "container_init_t",
					}}},
					{Name: "c", SecurityContext: &corev1.SecurityContext{SELinuxOptions: &corev1.SELinuxOptions{
						Type: "container_kvm_t",
					}}},
					{Name: "d", SecurityContext: &corev1.SecurityContext{SELinuxOptions: &corev1.SELinuxOptions{
						Type: "bar",
					}}},
					{Name: "e", SecurityContext: &corev1.SecurityContext{SELinuxOptions: &corev1.SELinuxOptions{
						User: "bar",
					}}},
					{Name: "f", SecurityContext: &corev1.SecurityContext{SELinuxOptions: &corev1.SELinuxOptions{
						Role: "baz",
					}}},
				},
			}},
			opts: options{
				withFieldErrors: true,
			},
			expectReason: `seLinuxOptions`,
			expectDetail: `containers "d", "e", "f" set forbidden securityContext.seLinuxOptions: type "bar"; user may not be set; role may not be set`,
			expectErrList: field.ErrorList{
				{Type: field.ErrorTypeForbidden, Field: "spec.containers[3].securityContext.seLinuxOptions.type", BadValue: "bar"},
				{Type: field.ErrorTypeForbidden, Field: "spec.containers[4].securityContext.seLinuxOptions.user", BadValue: "bar"},
				{Type: field.ErrorTypeForbidden, Field: "spec.containers[5].securityContext.seLinuxOptions.role", BadValue: "baz"},
			},
		},
		{
			name: "bad type",
			pod: &corev1.Pod{Spec: corev1.PodSpec{
				SecurityContext: &corev1.PodSecurityContext{
					SELinuxOptions: &corev1.SELinuxOptions{
						Type: "bad",
					},
				},
			}},
			expectReason: `seLinuxOptions`,
			expectDetail: `pod set forbidden securityContext.seLinuxOptions: type "bad"`,
		},
		{
			name: "bad type, enable field error list",
			pod: &corev1.Pod{Spec: corev1.PodSpec{
				SecurityContext: &corev1.PodSecurityContext{
					SELinuxOptions: &corev1.SELinuxOptions{
						Type: "bad",
					},
				},
			}},
			opts: options{
				withFieldErrors: true,
			},
			expectReason: `seLinuxOptions`,
			expectDetail: `pod set forbidden securityContext.seLinuxOptions: type "bad"`,
			expectErrList: field.ErrorList{
				{Type: field.ErrorTypeForbidden, Field: "spec.securityContext.seLinuxOptions.type", BadValue: "bad"},
			},
		},
		{
			name: "bad user",
			pod: &corev1.Pod{Spec: corev1.PodSpec{
				SecurityContext: &corev1.PodSecurityContext{
					SELinuxOptions: &corev1.SELinuxOptions{
						User: "bad",
					},
				},
			}},
			expectReason: `seLinuxOptions`,
			expectDetail: `pod set forbidden securityContext.seLinuxOptions: user may not be set`,
		},
		{
			name: "bad user, enable field error list",
			pod: &corev1.Pod{Spec: corev1.PodSpec{
				SecurityContext: &corev1.PodSecurityContext{
					SELinuxOptions: &corev1.SELinuxOptions{
						User: "bad",
					},
				},
			}},
			opts: options{
				withFieldErrors: true,
			},
			expectReason: `seLinuxOptions`,
			expectDetail: `pod set forbidden securityContext.seLinuxOptions: user may not be set`,
			expectErrList: field.ErrorList{
				{Type: field.ErrorTypeForbidden, Field: "spec.securityContext.seLinuxOptions.user", BadValue: "bad"},
			},
		},
		{
			name: "bad role",
			pod: &corev1.Pod{Spec: corev1.PodSpec{
				SecurityContext: &corev1.PodSecurityContext{
					SELinuxOptions: &corev1.SELinuxOptions{
						Role: "bad",
					},
				},
			}},
			expectReason: `seLinuxOptions`,
			expectDetail: `pod set forbidden securityContext.seLinuxOptions: role may not be set`,
		},
		{
			name: "bad role, enable field error list",
			pod: &corev1.Pod{Spec: corev1.PodSpec{
				SecurityContext: &corev1.PodSecurityContext{
					SELinuxOptions: &corev1.SELinuxOptions{
						Role: "bad",
					},
				},
			}},
			opts: options{
				withFieldErrors: true,
			},
			expectReason: `seLinuxOptions`,
			expectDetail: `pod set forbidden securityContext.seLinuxOptions: role may not be set`,
			expectErrList: field.ErrorList{
				{Type: field.ErrorTypeForbidden, Field: "spec.securityContext.seLinuxOptions.role", BadValue: "bad"},
			},
		},
	}

	cmpOpts := []cmp.Option{cmpopts.IgnoreFields(field.Error{}, "Detail"), cmpopts.SortSlices(func(a, b *field.Error) bool { return a.Error() < b.Error() })}
	for _, tc := range tests {
		t.Run(tc.name, func(t *testing.T) {
<<<<<<< HEAD
			result := seLinuxOptionsV1Dot0(&tc.pod.ObjectMeta, &tc.pod.Spec, tc.opts)
=======
			result := seLinuxOptions1_31(&tc.pod.ObjectMeta, &tc.pod.Spec)
>>>>>>> 96e48eec
			if result.Allowed {
				t.Fatal("expected disallowed")
			}
			if e, a := tc.expectReason, result.ForbiddenReason; e != a {
				t.Errorf("expected\n%s\ngot\n%s", e, a)
			}
			if e, a := tc.expectDetail, result.ForbiddenDetail; e != a {
				t.Errorf("expected\n%s\ngot\n%s", e, a)
			}
			if result.ErrList != nil {
				if diff := cmp.Diff(tc.expectErrList, *result.ErrList, cmpOpts...); diff != "" {
					t.Errorf("unexpected field errors (-want,+got):\n%s", diff)
				}
			}
		})
	}
}<|MERGE_RESOLUTION|>--- conflicted
+++ resolved
@@ -344,11 +344,7 @@
 	cmpOpts := []cmp.Option{cmpopts.IgnoreFields(field.Error{}, "Detail"), cmpopts.SortSlices(func(a, b *field.Error) bool { return a.Error() < b.Error() })}
 	for _, tc := range tests {
 		t.Run(tc.name, func(t *testing.T) {
-<<<<<<< HEAD
-			result := seLinuxOptionsV1Dot0(&tc.pod.ObjectMeta, &tc.pod.Spec, tc.opts)
-=======
-			result := seLinuxOptions1_31(&tc.pod.ObjectMeta, &tc.pod.Spec)
->>>>>>> 96e48eec
+			result := seLinuxOptions1_31(&tc.pod.ObjectMeta, &tc.pod.Spec, tc.opts)
 			if result.Allowed {
 				t.Fatal("expected disallowed")
 			}
