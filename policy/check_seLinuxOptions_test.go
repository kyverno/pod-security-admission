/*
Copyright 2021 The Kubernetes Authors.

Licensed under the Apache License, Version 2.0 (the "License");
you may not use this file except in compliance with the License.
You may obtain a copy of the License at

    http://www.apache.org/licenses/LICENSE-2.0

Unless required by applicable law or agreed to in writing, software
distributed under the License is distributed on an "AS IS" BASIS,
WITHOUT WARRANTIES OR CONDITIONS OF ANY KIND, either express or implied.
See the License for the specific language governing permissions and
limitations under the License.
*/

package policy

import (
	"testing"

	corev1 "k8s.io/api/core/v1"
	"k8s.io/apimachinery/pkg/util/validation/field"

	"github.com/google/go-cmp/cmp"
	"github.com/google/go-cmp/cmp/cmpopts"
)

func TestSELinuxOptions(t *testing.T) {
	tests := []struct {
		name          string
		pod           *corev1.Pod
		opts          options
		expectReason  string
		expectDetail  string
		expectErrList field.ErrorList
	}{
		{
			name: "invalid pod and containers",
			pod: &corev1.Pod{Spec: corev1.PodSpec{
				SecurityContext: &corev1.PodSecurityContext{
					SELinuxOptions: &corev1.SELinuxOptions{
						Type: "foo",
						User: "bar",
						Role: "baz",
					},
				},
				Containers: []corev1.Container{
					{Name: "a", SecurityContext: &corev1.SecurityContext{SELinuxOptions: &corev1.SELinuxOptions{
						Type: "container_t",
					}}},
					{Name: "b", SecurityContext: &corev1.SecurityContext{SELinuxOptions: &corev1.SELinuxOptions{
						Type: "container_init_t",
					}}},
					{Name: "c", SecurityContext: &corev1.SecurityContext{SELinuxOptions: &corev1.SELinuxOptions{
						Type: "container_kvm_t",
					}}},
					{Name: "d", SecurityContext: &corev1.SecurityContext{SELinuxOptions: &corev1.SELinuxOptions{
						Type: "container_engine_t",
					}}},
					{Name: "e", SecurityContext: &corev1.SecurityContext{SELinuxOptions: &corev1.SELinuxOptions{
						Type: "bar",
					}}},
					{Name: "f", SecurityContext: &corev1.SecurityContext{SELinuxOptions: &corev1.SELinuxOptions{
						User: "bar",
					}}},
					{Name: "g", SecurityContext: &corev1.SecurityContext{SELinuxOptions: &corev1.SELinuxOptions{
						Role: "baz",
					}}},
				},
			}},
			expectReason: `seLinuxOptions`,
			expectDetail: `pod and containers "e", "f", "g" set forbidden securityContext.seLinuxOptions: types "bar", "foo"; user may not be set; role may not be set`,
		},
		{
			name: "invalid pod and containers, enable field error list",
			pod: &corev1.Pod{Spec: corev1.PodSpec{
				SecurityContext: &corev1.PodSecurityContext{
					SELinuxOptions: &corev1.SELinuxOptions{
						Type: "foo",
						User: "bar",
						Role: "baz",
					},
				},
				Containers: []corev1.Container{
					{Name: "a", SecurityContext: &corev1.SecurityContext{SELinuxOptions: &corev1.SELinuxOptions{
						Type: "container_t",
					}}},
					{Name: "b", SecurityContext: &corev1.SecurityContext{SELinuxOptions: &corev1.SELinuxOptions{
						Type: "container_init_t",
					}}},
					{Name: "c", SecurityContext: &corev1.SecurityContext{SELinuxOptions: &corev1.SELinuxOptions{
						Type: "container_kvm_t",
					}}},
					{Name: "d", SecurityContext: &corev1.SecurityContext{SELinuxOptions: &corev1.SELinuxOptions{
						Type: "bar",
					}}},
					{Name: "e", SecurityContext: &corev1.SecurityContext{SELinuxOptions: &corev1.SELinuxOptions{
						User: "bar",
					}}},
					{Name: "f", SecurityContext: &corev1.SecurityContext{SELinuxOptions: &corev1.SELinuxOptions{
						Role: "baz",
					}}},
				},
			}},
			opts: options{
				withFieldErrors: true,
			},
			expectReason: `seLinuxOptions`,
			expectDetail: `pod and containers "d", "e", "f" set forbidden securityContext.seLinuxOptions: types "bar", "foo"; user may not be set; role may not be set`,
			expectErrList: field.ErrorList{
				{Type: field.ErrorTypeForbidden, Field: "spec.securityContext.seLinuxOptions.type", BadValue: "foo"},
				{Type: field.ErrorTypeForbidden, Field: "spec.securityContext.seLinuxOptions.user", BadValue: "bar"},
				{Type: field.ErrorTypeForbidden, Field: "spec.securityContext.seLinuxOptions.role", BadValue: "baz"},
				{Type: field.ErrorTypeForbidden, Field: "spec.containers[3].securityContext.seLinuxOptions.type", BadValue: "bar"},
				{Type: field.ErrorTypeForbidden, Field: "spec.containers[4].securityContext.seLinuxOptions.user", BadValue: "bar"},
				{Type: field.ErrorTypeForbidden, Field: "spec.containers[5].securityContext.seLinuxOptions.role", BadValue: "baz"},
			},
		},
		{
			name: "invalid pod and containers, enable field error list",
			pod: &corev1.Pod{Spec: corev1.PodSpec{
				SecurityContext: &corev1.PodSecurityContext{
					SELinuxOptions: &corev1.SELinuxOptions{
						Type: "foo",
						User: "bar",
						Role: "baz",
					},
				},
				Containers: []corev1.Container{
					{Name: "a", SecurityContext: &corev1.SecurityContext{SELinuxOptions: &corev1.SELinuxOptions{
						Type: "container_t",
					}}},
					{Name: "b", SecurityContext: &corev1.SecurityContext{SELinuxOptions: &corev1.SELinuxOptions{
						Type: "container_init_t",
					}}},
					{Name: "c", SecurityContext: &corev1.SecurityContext{SELinuxOptions: &corev1.SELinuxOptions{
						Type: "container_kvm_t",
					}}},
					{Name: "d", SecurityContext: &corev1.SecurityContext{SELinuxOptions: &corev1.SELinuxOptions{
						Type: "bar",
					}}},
					{Name: "e", SecurityContext: &corev1.SecurityContext{SELinuxOptions: &corev1.SELinuxOptions{
						User: "bar",
					}}},
					{Name: "f", SecurityContext: &corev1.SecurityContext{SELinuxOptions: &corev1.SELinuxOptions{
						Role: "baz",
					}}},
				},
			}},
			opts: options{
				withFieldErrors: true,
			},
			expectReason: `seLinuxOptions`,
			expectDetail: `pod and containers "d", "e", "f" set forbidden securityContext.seLinuxOptions: types "bar", "foo"; user may not be set; role may not be set`,
			expectErrList: field.ErrorList{
				{Type: field.ErrorTypeForbidden, Field: "spec.securityContext.seLinuxOptions.type", BadValue: "foo"},
				{Type: field.ErrorTypeForbidden, Field: "spec.securityContext.seLinuxOptions.user", BadValue: "bar"},
				{Type: field.ErrorTypeForbidden, Field: "spec.securityContext.seLinuxOptions.role", BadValue: "baz"},
				{Type: field.ErrorTypeForbidden, Field: "spec.containers[3].securityContext.seLinuxOptions.type", BadValue: "bar"},
				{Type: field.ErrorTypeForbidden, Field: "spec.containers[4].securityContext.seLinuxOptions.user", BadValue: "bar"},
				{Type: field.ErrorTypeForbidden, Field: "spec.containers[5].securityContext.seLinuxOptions.role", BadValue: "baz"},
			},
		},
		{
			name: "invalid pod",
			pod: &corev1.Pod{Spec: corev1.PodSpec{
				SecurityContext: &corev1.PodSecurityContext{
					SELinuxOptions: &corev1.SELinuxOptions{
						Type: "foo",
						User: "bar",
						Role: "baz",
					},
				},
				Containers: []corev1.Container{
					{Name: "a", SecurityContext: &corev1.SecurityContext{SELinuxOptions: &corev1.SELinuxOptions{
						Type: "container_t",
					}}},
					{Name: "b", SecurityContext: &corev1.SecurityContext{SELinuxOptions: &corev1.SELinuxOptions{
						Type: "container_init_t",
					}}},
					{Name: "c", SecurityContext: &corev1.SecurityContext{SELinuxOptions: &corev1.SELinuxOptions{
						Type: "container_kvm_t",
					}}},
					{Name: "d", SecurityContext: &corev1.SecurityContext{SELinuxOptions: &corev1.SELinuxOptions{
						Type: "container_engine_t",
					}}},
				},
			}},
			expectReason: `seLinuxOptions`,
			expectDetail: `pod set forbidden securityContext.seLinuxOptions: type "foo"; user may not be set; role may not be set`,
		},
		{
			name: "invalid pod, enable field error list",
			pod: &corev1.Pod{Spec: corev1.PodSpec{
				SecurityContext: &corev1.PodSecurityContext{
					SELinuxOptions: &corev1.SELinuxOptions{
						Type: "foo",
						User: "bar",
						Role: "baz",
					},
				},
				Containers: []corev1.Container{
					{Name: "a", SecurityContext: &corev1.SecurityContext{SELinuxOptions: &corev1.SELinuxOptions{
						Type: "container_t",
					}}},
					{Name: "b", SecurityContext: &corev1.SecurityContext{SELinuxOptions: &corev1.SELinuxOptions{
						Type: "container_init_t",
					}}},
					{Name: "c", SecurityContext: &corev1.SecurityContext{SELinuxOptions: &corev1.SELinuxOptions{
						Type: "container_kvm_t",
					}}},
				},
			}},
			opts: options{
				withFieldErrors: true,
			},
			expectReason: `seLinuxOptions`,
			expectDetail: `pod set forbidden securityContext.seLinuxOptions: type "foo"; user may not be set; role may not be set`,
			expectErrList: field.ErrorList{
				{Type: field.ErrorTypeForbidden, Field: "spec.securityContext.seLinuxOptions.type", BadValue: "foo"},
				{Type: field.ErrorTypeForbidden, Field: "spec.securityContext.seLinuxOptions.user", BadValue: "bar"},
				{Type: field.ErrorTypeForbidden, Field: "spec.securityContext.seLinuxOptions.role", BadValue: "baz"},
			},
		},
		{
			name: "invalid containers",
			pod: &corev1.Pod{Spec: corev1.PodSpec{
				SecurityContext: &corev1.PodSecurityContext{
					SELinuxOptions: &corev1.SELinuxOptions{},
				},
				Containers: []corev1.Container{
					{Name: "a", SecurityContext: &corev1.SecurityContext{SELinuxOptions: &corev1.SELinuxOptions{
						Type: "container_t",
					}}},
					{Name: "b", SecurityContext: &corev1.SecurityContext{SELinuxOptions: &corev1.SELinuxOptions{
						Type: "container_init_t",
					}}},
					{Name: "c", SecurityContext: &corev1.SecurityContext{SELinuxOptions: &corev1.SELinuxOptions{
						Type: "container_kvm_t",
					}}},
					{Name: "d", SecurityContext: &corev1.SecurityContext{SELinuxOptions: &corev1.SELinuxOptions{
						Type: "container_engine_t",
					}}},
					{Name: "e", SecurityContext: &corev1.SecurityContext{SELinuxOptions: &corev1.SELinuxOptions{
						Type: "bar",
					}}},
					{Name: "f", SecurityContext: &corev1.SecurityContext{SELinuxOptions: &corev1.SELinuxOptions{
						User: "bar",
					}}},
					{Name: "g", SecurityContext: &corev1.SecurityContext{SELinuxOptions: &corev1.SELinuxOptions{
						Role: "baz",
					}}},
				},
			}},
			expectReason: `seLinuxOptions`,
			expectDetail: `containers "e", "f", "g" set forbidden securityContext.seLinuxOptions: type "bar"; user may not be set; role may not be set`,
		},
		{
			name: "invalid containers, enable field error list",
			pod: &corev1.Pod{Spec: corev1.PodSpec{
				SecurityContext: &corev1.PodSecurityContext{
					SELinuxOptions: &corev1.SELinuxOptions{},
				},
				Containers: []corev1.Container{
					{Name: "a", SecurityContext: &corev1.SecurityContext{SELinuxOptions: &corev1.SELinuxOptions{
						Type: "container_t",
					}}},
					{Name: "b", SecurityContext: &corev1.SecurityContext{SELinuxOptions: &corev1.SELinuxOptions{
						Type: "container_init_t",
					}}},
					{Name: "c", SecurityContext: &corev1.SecurityContext{SELinuxOptions: &corev1.SELinuxOptions{
						Type: "container_kvm_t",
					}}},
					{Name: "d", SecurityContext: &corev1.SecurityContext{SELinuxOptions: &corev1.SELinuxOptions{
						Type: "bar",
					}}},
					{Name: "e", SecurityContext: &corev1.SecurityContext{SELinuxOptions: &corev1.SELinuxOptions{
						User: "bar",
					}}},
					{Name: "f", SecurityContext: &corev1.SecurityContext{SELinuxOptions: &corev1.SELinuxOptions{
						Role: "baz",
					}}},
				},
			}},
			opts: options{
				withFieldErrors: true,
			},
			expectReason: `seLinuxOptions`,
			expectDetail: `containers "d", "e", "f" set forbidden securityContext.seLinuxOptions: type "bar"; user may not be set; role may not be set`,
			expectErrList: field.ErrorList{
				{Type: field.ErrorTypeForbidden, Field: "spec.containers[3].securityContext.seLinuxOptions.type", BadValue: "bar"},
				{Type: field.ErrorTypeForbidden, Field: "spec.containers[4].securityContext.seLinuxOptions.user", BadValue: "bar"},
				{Type: field.ErrorTypeForbidden, Field: "spec.containers[5].securityContext.seLinuxOptions.role", BadValue: "baz"},
			},
		},
		{
			name: "invalid containers, enable field error list",
			pod: &corev1.Pod{Spec: corev1.PodSpec{
				SecurityContext: &corev1.PodSecurityContext{
					SELinuxOptions: &corev1.SELinuxOptions{},
				},
				Containers: []corev1.Container{
					{Name: "a", SecurityContext: &corev1.SecurityContext{SELinuxOptions: &corev1.SELinuxOptions{
						Type: "container_t",
					}}},
					{Name: "b", SecurityContext: &corev1.SecurityContext{SELinuxOptions: &corev1.SELinuxOptions{
						Type: "container_init_t",
					}}},
					{Name: "c", SecurityContext: &corev1.SecurityContext{SELinuxOptions: &corev1.SELinuxOptions{
						Type: "container_kvm_t",
					}}},
					{Name: "d", SecurityContext: &corev1.SecurityContext{SELinuxOptions: &corev1.SELinuxOptions{
						Type: "bar",
					}}},
					{Name: "e", SecurityContext: &corev1.SecurityContext{SELinuxOptions: &corev1.SELinuxOptions{
						User: "bar",
					}}},
					{Name: "f", SecurityContext: &corev1.SecurityContext{SELinuxOptions: &corev1.SELinuxOptions{
						Role: "baz",
					}}},
				},
			}},
			opts: options{
				withFieldErrors: true,
			},
			expectReason: `seLinuxOptions`,
			expectDetail: `containers "d", "e", "f" set forbidden securityContext.seLinuxOptions: type "bar"; user may not be set; role may not be set`,
			expectErrList: field.ErrorList{
				{Type: field.ErrorTypeForbidden, Field: "spec.containers[3].securityContext.seLinuxOptions.type", BadValue: "bar"},
				{Type: field.ErrorTypeForbidden, Field: "spec.containers[4].securityContext.seLinuxOptions.user", BadValue: "bar"},
				{Type: field.ErrorTypeForbidden, Field: "spec.containers[5].securityContext.seLinuxOptions.role", BadValue: "baz"},
			},
		},
		{
			name: "bad type",
			pod: &corev1.Pod{Spec: corev1.PodSpec{
				SecurityContext: &corev1.PodSecurityContext{
					SELinuxOptions: &corev1.SELinuxOptions{
						Type: "bad",
					},
				},
			}},
			expectReason: `seLinuxOptions`,
			expectDetail: `pod set forbidden securityContext.seLinuxOptions: type "bad"`,
		},
		{
			name: "bad type, enable field error list",
			pod: &corev1.Pod{Spec: corev1.PodSpec{
				SecurityContext: &corev1.PodSecurityContext{
					SELinuxOptions: &corev1.SELinuxOptions{
						Type: "bad",
					},
				},
			}},
			opts: options{
				withFieldErrors: true,
			},
			expectReason: `seLinuxOptions`,
			expectDetail: `pod set forbidden securityContext.seLinuxOptions: type "bad"`,
			expectErrList: field.ErrorList{
				{Type: field.ErrorTypeForbidden, Field: "spec.securityContext.seLinuxOptions.type", BadValue: "bad"},
			},
		},
		{
			name: "bad user",
			pod: &corev1.Pod{Spec: corev1.PodSpec{
				SecurityContext: &corev1.PodSecurityContext{
					SELinuxOptions: &corev1.SELinuxOptions{
						User: "bad",
					},
				},
			}},
			expectReason: `seLinuxOptions`,
			expectDetail: `pod set forbidden securityContext.seLinuxOptions: user may not be set`,
		},
		{
			name: "bad user, enable field error list",
			pod: &corev1.Pod{Spec: corev1.PodSpec{
				SecurityContext: &corev1.PodSecurityContext{
					SELinuxOptions: &corev1.SELinuxOptions{
						User: "bad",
					},
				},
			}},
			opts: options{
				withFieldErrors: true,
			},
			expectReason: `seLinuxOptions`,
			expectDetail: `pod set forbidden securityContext.seLinuxOptions: user may not be set`,
			expectErrList: field.ErrorList{
				{Type: field.ErrorTypeForbidden, Field: "spec.securityContext.seLinuxOptions.user", BadValue: "bad"},
			},
		},
		{
			name: "bad role",
			pod: &corev1.Pod{Spec: corev1.PodSpec{
				SecurityContext: &corev1.PodSecurityContext{
					SELinuxOptions: &corev1.SELinuxOptions{
						Role: "bad",
					},
				},
			}},
			expectReason: `seLinuxOptions`,
			expectDetail: `pod set forbidden securityContext.seLinuxOptions: role may not be set`,
		},
		{
			name: "bad role, enable field error list",
			pod: &corev1.Pod{Spec: corev1.PodSpec{
				SecurityContext: &corev1.PodSecurityContext{
					SELinuxOptions: &corev1.SELinuxOptions{
						Role: "bad",
					},
				},
			}},
			opts: options{
				withFieldErrors: true,
			},
			expectReason: `seLinuxOptions`,
			expectDetail: `pod set forbidden securityContext.seLinuxOptions: role may not be set`,
			expectErrList: field.ErrorList{
				{Type: field.ErrorTypeForbidden, Field: "spec.securityContext.seLinuxOptions.role", BadValue: "bad"},
			},
		},
	}

	cmpOpts := []cmp.Option{cmpopts.IgnoreFields(field.Error{}, "Detail"), cmpopts.SortSlices(func(a, b *field.Error) bool { return a.Error() < b.Error() })}
	for _, tc := range tests {
		t.Run(tc.name, func(t *testing.T) {
<<<<<<< HEAD
			result := seLinuxOptions1_31(&tc.pod.ObjectMeta, &tc.pod.Spec, tc.opts)
=======
			result := seLinuxOptionsV1Dot0(&tc.pod.ObjectMeta, &tc.pod.Spec, tc.opts)
>>>>>>> 7fb54a8d
			if result.Allowed {
				t.Fatal("expected disallowed")
			}
			if e, a := tc.expectReason, result.ForbiddenReason; e != a {
				t.Errorf("expected\n%s\ngot\n%s", e, a)
			}
			if e, a := tc.expectDetail, result.ForbiddenDetail; e != a {
				t.Errorf("expected\n%s\ngot\n%s", e, a)
			}
			if result.ErrList != nil {
				if diff := cmp.Diff(tc.expectErrList, *result.ErrList, cmpOpts...); diff != "" {
					t.Errorf("unexpected field errors (-want,+got):\n%s", diff)
				}
			}
		})
	}
}<|MERGE_RESOLUTION|>--- conflicted
+++ resolved
@@ -427,11 +427,7 @@
 	cmpOpts := []cmp.Option{cmpopts.IgnoreFields(field.Error{}, "Detail"), cmpopts.SortSlices(func(a, b *field.Error) bool { return a.Error() < b.Error() })}
 	for _, tc := range tests {
 		t.Run(tc.name, func(t *testing.T) {
-<<<<<<< HEAD
 			result := seLinuxOptions1_31(&tc.pod.ObjectMeta, &tc.pod.Spec, tc.opts)
-=======
-			result := seLinuxOptionsV1Dot0(&tc.pod.ObjectMeta, &tc.pod.Spec, tc.opts)
->>>>>>> 7fb54a8d
 			if result.Allowed {
 				t.Fatal("expected disallowed")
 			}
